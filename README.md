# Java Client for Pilosa

<a href="https://travis-ci.com/pilosa/java-pilosa"><img src="https://api.travis-ci.com/pilosa/java-pilosa.svg?token=vqssvEWV3KAhu8oVFx9s&branch=master"></a>

<img src="https://dc3kpxyuw05cb.cloudfront.net/img/ee.svg" style="float: right" align="right" height="301">

Java client for Pilosa high performance index.

## Changelog

* 2017-05-01: Initial version

## Requirements

* JDK 7 and higher
* Maven 3 and higher

## Install

Add the following dependency in your `pom.xml`:

```xml
<dependencies>
    <dependency>
        <groupId>com.pilosa</groupId>
        <artifactId>pilosa-client</artifactId>
        <version>1.0.0</version>
    </dependency>
</dependencies>
```

This repository supports creating an uber JAR to drop in your projects. Follow the steps below to create it:

```
git clone https://github.com/pilosa/java-pilosa.git
cd java-pilosa/com.pilosa.client
make build
```

If you are on a platform which doesn't have `make` (e.g., Windows), you can view the `build` step of the `Makefile`.

The uber JAR is created at `target/pilosa-client-X.X.X.jar`.

## Usage

### Quick overview

Assuming [Pilosa](https://github.com/pilosa/pilosa) server is running at `localhost:10101` (the default):

```java
// Create the default client
PilosaClient client = PilosaClient.defaultClient();

// Create a Database object
Database mydb = Database.withName("mydb");

// Make sure the index exists on the server
client.ensureDatabase(mydb);

// Create a Frame object
Frame myframe = mydb.frame("myframe");

// Make sure the frame exists on the server
client.ensureFrame(myframe);

// Send a SetBit query. PilosaException is thrown if execution of the query fails.
client.query(myframe.setBit(5, 42));

// Send a Bitmap query. PilosaException is thrown if execution of the query fails.
QueryResponse response = client.query(myframe.bitmap(5));

// Get the result
QueryResult result = response.getResult();

// Deal with the result
if (result != null) {
    List<Long> bits = result.getBitmap().getBits();
    System.out.println("Got bits: " + bits);
}

// You can batch queries to improve throughput
QueryResponse response = client.query(
    mydb.batchQuery(
        myframe.bitmap(5),
        myframe.bitmap(10),
    )    
);
for (Object result : response.getResults()) {
    // Deal with the result
}
```

### Data Model and Queries

#### Databases and Frames

*Database* and *frame*s are the main data models of Pilosa. You can check the [Pilosa documentation](https://www.pilosa.com/docs) for more detail about the data model.

`Database.withName` class method is used to create a index object. Note that, this does not create a index on the server, the index object just defines the schema.

```java
Database repository = Database.withName("repository");
```

Databases support changing the column label and time quantum (*resolution*). `DatabaseOptions` objects store that kind of data. In order to associate a `DatabaseOptions` object to a `Database` object, just pass it as the second argument to `Database.withName`:

```java
DatabaseOptions options = DatabaseOptions.builder()
    .setColumnLabel("repo_id")
    .setTimeQuantum(TimeQuantum.YEAR_MONTH)
    .build();

Database repository = Database.withName("repository", options);
```

Frames are created with a call to `Database.frame` method:

```java
Frame stargazer = repository.frame("stargazer");
```

Similar to index objects, you can pass custom options to frames:

```java
FrameOptions stargazerOptions = FrameOptions.builder()
    .setRowLabel("stargazer_id")
    .setTimeQuantum(TimeQuantum.YEAR_MONTH_DAY)
    .build();

Frame stargazer = repository.frame("stargazer", stargazerOptions);
```

#### Queries

Once you have index and frame objects created, you can create queries for those. Some of the queries work on the columns; corresponding methods are attached to the index. Other queries work on rows, with related methods attached to frames.

For instance, `Bitmap` queries work on rows; use a frame object to create those queries:

```java
PqlQuery bitmapQuery = stargazer.bitmap(1, 100);  // corresponds to PQL: Bitmap(frame='stargazer', stargazer_id=1)
```

`Union` queries work on columns; use the index object to create them:

```java
PqlQuery query = repository.union(bitmapQuery1, bitmapQuery2);
```

In order to increase througput, you may want to batch queries sent to the Pilosa server. `index.batchQuery` method is used for that purpose:

```java
PqlQuery query = repository.batchQuery(
    stargazer.bitmap(1, 100),
    repository.union(stargazer.bitmap(100, 200), stargazer.bitmap(5, 100))
);
```

The recommended way of creating query objects is, using dedicated methods attached to index and frame objects. But sometimes it would be desirable to send raw queries to Pilosa. You can use `index.rawQuery` method for that. Note that, query string is not validated before sending to the server:

```java
PqlQuery query = repository.rawQuery("Bitmap(frame='stargazer', stargazer_id=5)");
```

Please check [Pilosa documentation](https://www.pilosa.com/docs) for PQL details. Here is a list of methods corresponding to PQL calls:

Database:

* `PqlQuery union(PqlBitmapQuery bitmapQuery1, PqlBitmapQuery bitmapQuery2, ...)`
* `PqlQuery intersect(PqlBitmapQuery bitmapQuery1, PqlBitmapQuery bitmapQuery2, ...)`
* `PqlQuery difference(PqlBitmapQuery bitmapQuery1, PqlBitmapQuery bitmapQuery2, ...)`
* `PqlQuery count(PqlBitmapQuery bitmap)`
* `PqlQuery setProfileAttrs(long id, Map<String, Object> attributes)`

Frame:

* `PqlBitmapQuery bitmap(long rowID)`
* `PqlQuery setBit(long rowID, long columnID)`
* `PqlQuery clearBit(long rowID, long columnID)`
* `PqlBitmapQuery topN(long n)`
* `PqlBitmapQuery topN(long n, PqlBitmapQuery bitmap)`
* `PqlBitmapQuery topN(long n, PqlBitmapQuery bitmap, String field, Object... values)`
* `PqlBitmapQuery range(long rowID, Date start, Date end)`
* `PqlQuery setBitmapAttrs(long rowID, Map<String, Object> attributes)`

### Pilosa URI

A Pilosa URI has the `${SCHEME}://${HOST}:${PORT}` format:
* **Scheme**: Protocol of the URI. Default: `http`.
* **Host**: Hostname or ipv4/ipv6 IP address. Default: localhost.
* **Port**: Port number. Default: `10101`.

All parts of the URI are optional, but at least one of them must be specified. The following are equivalent:

* `http://localhost:10101`
* `http://localhost`
* `http://:10101`
* `localhost:10101`
* `localhost`
* `:10101`

A Pilosa URI is represented by `com.pilosa.client.URI` class. Below is a few ways to create `URI` objects:

```java
import com.pilosa.client.URI;

// create the default URI: http://localhost:10101
URI uri1 = URI.defaultURI();

// create a URI from string address
URI uri2 = URI.address("db1.pilosa.com:20202");

// create a URI with the given host and port
URI uri3 = URI.fromHostPort("db1.pilosa.com", 20202);
``` 

### Pilosa Client

In order to interact with a Pilosa server, an instance of `com.pilosa.client.PilosaClient` should be created. The client is thread-safe and uses a pool of connections to the server, so we recommend creating a single instance of the client and share it with other objects when necessary.

If the Pilosa server is running at the default address (`http://localhost:10101`) you can create the default client with default options using:

```java
PilosaClient client = PilosaClient.defaultClient();
```

To use a a custom server address, you can use the `withAddress` class method:

```java
PilosaClient client = PilosaClient.withAddress("http://db1.pilosa.com:15000");
```

If you are running a cluster of Pilosa servers, you can create a `Cluster` object that keeps addresses of those servers for increased robustness:

```java
Cluster cluster = Cluster.withURI(
    URI.address(":10101"),
    URI.address(":10110"),
    URI.address(":10111"),
);

// Create a client with the cluster
PilosaClient client = PilosaClient.withCluster(cluster);
```

It is possible to customize the behaviour of the underlying HTTP client by passing a `ClientOptions` object to the `withCluster` class method:

```java
ClientOptions options = ClientOptions.builder()
    .setConnectTimeout(1000)  // if can't connect in  a second, close the connection
    .setSocketTimeout(10000)  // if no response received in 10 seconds, close the connection
    .setConnectionPoolSizePerRoute(3)  // number of connections in the pool per host
    .setConnectionPoolTotalSize(10)  // number of total connections in the pool
    .setRetryCount(5)  // number of retries before failing the request
    .build();

PilosaClient client = PilosaClient.withCluster(cluster, options);
```

Once you create a client, you can create databases, frames and start sending queries.

Here is how you would create a index and frame:

```java
<<<<<<< HEAD
// repository index was created before
=======
// materialize repository database instance initialized before
>>>>>>> c0560e3c
client.createDatabase(repository);

// materialize stargazer frame instance initialized before
client.createFrame(stargazer);
```

<<<<<<< HEAD
If the index or frame was created before, you would receive a `PilosaException`. You can use `ensureDatabase` and `ensureFrame` methods to ignore existing databases and frames.
=======
If the database or frame exists on the server, you would receive a `PilosaException`. You can use `ensureDatabase` and `ensureFrame` methods to ignore existing databases and frames.
>>>>>>> c0560e3c

You can send queries to a Pilosa server using the `query` method of client objects:

```java
QueryResponse response = client.query(frame.bitmap(5));
```

`query` method accepts an optional argument of type `QueryOptions`:

```java
QueryOptions options = QueryOptions.builder()
    .setProfiles(true)  // return column data in the response
    .build();

QueryResponse response = client.query(frame.bitmap(5), options);
```

### Server Response

When a query is sent to a Pilosa server, the server fulfills the query or sends an error message. In the latter case, `PilosaException` is thrown, otherwise a `QueryResponse` object is returned.

A `QueryResponse` object may contain zero or more results of `QueryResult` type. You can access all results using `getResults` method of `QueryResponse`, which returns a list of `QueryResult` objects. Or, using `getResult` method, which returns the first result if there are any or `null` otherwise:

```java
QueryResponse response = client.query(frame.bitmap(5));

// check that there's a result and act on it
QueryResult result = response.getResult();
if (result != null) {
    // act on the result
}

// iterate on all results
for (QueryResult result : response.getResults()) {
    // act on the result
}
```

Similarly, a `QueryResponse` object may include a number of profiles (column objects), if `setProfiles(true)` query option was used:

```java
// check that there's a profile and act on it
ProfileItem profile = response.getProfile();
if (profile != null) {
    // act on the profile
}

// iterate on all profiles
for (ProfileItem profile : response.getProfiles()) {
    // act on the profile
}
```

`QueryResult` objects contain

* `getBitmap` method to retrieve a bitmap result,
* `getCountItems` method to retrieve column count per row ID entries returned from `topN` queries,
* `getCount` method to retrieve the number of rows per the given row ID returned from `count` queries.

```java
BitmapResult bitmap = response.getBitmap();
List<Long> bits = bitmap.getBits();
Map<String, Object> attributes = bitmap.getAttributes();

List<CountResultItem> countItems = response.getCountItems();

long count = response.getCount();
```

## Contribution

Please check our [Contributor's Guidelines](https://github.com/pilosa/pilosa/CONTRIBUTING.md).

1. Sign the [Developer Agreement](https://wwww.pilosa.com/developer-agreement) so we can include your contibution in our codebase.
2. Fork this repo and add it as upstream: `git remote add upstream git@github.com:pilosa/java-pilosa.git`.
3. Make sure all tests pass (use `make test-all`) and be sure that the tests cover all statements in your code (we aim for 100% test coverage).
4. Commit your code to a feature branch and send a pull request to the `master` branch of our repo.

The sections below assume your platform has `make`. Otherwise you can view the corresponding steps of the `Makefile`.

### Running tests

You can run unit tests with:
```
make test
```

And both unit and integration tests with:
```
make test-all
```

### Generating protobuf classes

Protobuf classes are already checked in to source control, so this step is only needed when the upstream `public.proto` changes.

Before running the following step, make sure you have the [Protobuf compiler](https://github.com/google/protobuf) installed:

```
make generate-proto
```

## License

**TODO**<|MERGE_RESOLUTION|>--- conflicted
+++ resolved
@@ -261,22 +261,14 @@
 Here is how you would create a index and frame:
 
 ```java
-<<<<<<< HEAD
-// repository index was created before
-=======
-// materialize repository database instance initialized before
->>>>>>> c0560e3c
+// materialize repository index instance initialized before
 client.createDatabase(repository);
 
 // materialize stargazer frame instance initialized before
 client.createFrame(stargazer);
 ```
 
-<<<<<<< HEAD
 If the index or frame was created before, you would receive a `PilosaException`. You can use `ensureDatabase` and `ensureFrame` methods to ignore existing databases and frames.
-=======
-If the database or frame exists on the server, you would receive a `PilosaException`. You can use `ensureDatabase` and `ensureFrame` methods to ignore existing databases and frames.
->>>>>>> c0560e3c
 
 You can send queries to a Pilosa server using the `query` method of client objects:
 
